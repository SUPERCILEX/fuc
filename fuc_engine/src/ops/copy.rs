use std::{borrow::Cow, fmt::Debug, fs, io, marker::PhantomData, path::Path};

use typed_builder::TypedBuilder;

use crate::{
    ops::{compat::DirectoryOp, IoErr},
    Error,
};

/// Copies a file or directory at this path.
///
/// # Errors
///
/// Returns the underlying I/O errors that occurred.
pub fn copy_file<P: AsRef<Path>, Q: AsRef<Path>>(from: P, to: Q) -> Result<(), Error> {
    CopyOp::builder()
        .files([(Cow::Borrowed(from.as_ref()), Cow::Borrowed(to.as_ref()))])
        .build()
        .run()
}

#[derive(TypedBuilder, Debug)]
pub struct CopyOp<
    'a,
    'b,
    I1: Into<Cow<'a, Path>> + 'a,
    I2: Into<Cow<'b, Path>> + 'b,
    F: IntoIterator<Item = (I1, I2)>,
> {
    files: F,
    #[builder(default = false)]
    force: bool,
    #[builder(default = false)]
    follow_symlinks: bool,
    #[builder(default)]
    _marker1: PhantomData<&'a I1>,
    #[builder(default)]
    _marker2: PhantomData<&'b I2>,
}

impl<
    'a,
    'b,
    I1: Into<Cow<'a, Path>> + 'a,
    I2: Into<Cow<'b, Path>> + 'b,
    F: IntoIterator<Item = (I1, I2)>,
> CopyOp<'a, 'b, I1, I2, F>
{
    /// Consume and run this copy operation.
    ///
    /// # Errors
    ///
    /// Returns the underlying I/O errors that occurred.
    pub fn run(self) -> Result<(), Error> {
        let copy = compat::copy_impl(self.follow_symlinks);
        let result = schedule_copies(self, &copy);
        copy.finish().and(result)
    }
}

#[cfg_attr(
    feature = "tracing",
    tracing::instrument(level = "trace", skip(files, copy))
)]
fn schedule_copies<
    'a,
    'b,
    I1: Into<Cow<'a, Path>> + 'a,
    I2: Into<Cow<'b, Path>> + 'b,
    F: IntoIterator<Item = (I1, I2)>,
>(
    CopyOp {
        files,
        force,
        follow_symlinks,
        _marker1: _,
        _marker2: _,
    }: CopyOp<'a, 'b, I1, I2, F>,
    copy: &impl DirectoryOp<(Cow<'a, Path>, Cow<'b, Path>)>,
) -> Result<(), Error> {
    for (from, to) in files {
        let from = from.into();
        let to = to.into();
        if !force {
            match to.symlink_metadata() {
                Ok(_) => {
                    return Err(Error::AlreadyExists {
                        file: to.into_owned(),
                    });
                }
                Err(e) if e.kind() == io::ErrorKind::NotFound => {
                    // Do nothing, this is good
                }
                r => {
                    r.map_io_err(|| format!("Failed to read metadata for file: {to:?}"))?;
                }
            }
        }

        let from_metadata = if follow_symlinks {
            from.metadata()
        } else {
            from.symlink_metadata()
        }
        .map_io_err(|| format!("Failed to read metadata for file: {from:?}"))?;

        if let Some(parent) = to.parent() {
            fs::create_dir_all(parent)
                .map_io_err(|| format!("Failed to create parent directory: {parent:?}"))?;
        }

        #[cfg(unix)]
        if from_metadata.is_dir() {
            use std::os::unix::fs::{DirBuilderExt, MetadataExt};
            match fs::DirBuilder::new().mode(from_metadata.mode()).create(&to) {
                Err(e) if force && e.kind() == io::ErrorKind::AlreadyExists => {}
                r => r.map_io_err(|| format!("Failed to create directory: {to:?}"))?,
            };
            copy.run((from, to))?;
        } else if from_metadata.is_symlink() {
            let link =
                fs::read_link(&from).map_io_err(|| format!("Failed to read symlink: {from:?}"))?;
            std::os::unix::fs::symlink(link, &to)
                .map_io_err(|| format!("Failed to create symlink: {to:?}"))?;
        } else {
            fs::copy(&from, &to).map_io_err(|| format!("Failed to copy file: {from:?}"))?;
        }

        #[cfg(not(unix))]
        if from_metadata.is_dir() {
            copy.run((from, to))?;
        } else {
            fs::copy(&from, &to).map_io_err(|| format!("Failed to copy file: {from:?}"))?;
        }
    }
    Ok(())
}

#[cfg(target_os = "linux")]
mod compat {
    use std::{
        borrow::Cow,
        cell::{Cell, LazyCell},
        env,
        ffi::{CStr, CString},
        fmt::{Debug, Formatter},
        fs::File,
        io,
        mem::MaybeUninit,
        num::NonZeroUsize,
        os::unix::io::{AsFd, OwnedFd},
        path::Path,
        thread,
        thread::JoinHandle,
    };

    use crossbeam_channel::{Receiver, Sender};
    use rustix::{
        fs::{
            copy_file_range, mkdirat, openat, readlinkat, statx, symlinkat, AtFlags, FileType,
            Mode, OFlags, RawDir, StatxFlags, CWD,
        },
        io::Errno,
        thread::{unshare, UnshareFlags},
    };

    use crate::{
        ops::{
            compat::DirectoryOp, concat_cstrs, get_file_type, join_cstr_paths, path_buf_to_cstring,
            IoErr,
        },
        Error,
    };

    struct Impl<LF: FnOnce() -> (Sender<TreeNode>, JoinHandle<Result<(), Error>>)> {
        #[allow(clippy::type_complexity)]
        scheduling: LazyCell<(Sender<TreeNode>, JoinHandle<Result<(), Error>>), LF>,
    }

    pub fn copy_impl<'a, 'b>(
        follow_symlinks: bool,
    ) -> impl DirectoryOp<(Cow<'a, Path>, Cow<'b, Path>)> {
        let scheduling = LazyCell::new(move || {
            let (tx, rx) = crossbeam_channel::unbounded();
            (
                tx,
                thread::spawn(move || root_worker_thread(rx, follow_symlinks)),
            )
        });

        Impl { scheduling }
    }

    impl<LF: FnOnce() -> (Sender<TreeNode>, JoinHandle<Result<(), Error>>)>
        DirectoryOp<(Cow<'_, Path>, Cow<'_, Path>)> for Impl<LF>
    {
        #[cfg_attr(feature = "tracing", tracing::instrument(level = "trace", skip(self)))]
        fn run(&self, (from, to): (Cow<Path>, Cow<Path>)) -> Result<(), Error> {
            let (tasks, _) = &*self.scheduling;
            tasks
                .send(TreeNode {
                    from: path_buf_to_cstring(from.into_owned())?,
                    to: path_buf_to_cstring(to.into_owned())?,
                    messages: tasks.clone(),
                })
                .map_err(|_| Error::Internal)
        }

        #[cfg_attr(feature = "tracing", tracing::instrument(level = "trace", skip(self)))]
        fn finish(self) -> Result<(), Error> {
            let Self { scheduling } = self;

            if let Ok((tasks, thread)) = LazyCell::into_inner(scheduling) {
                drop(tasks);
                thread.join().map_err(|_| Error::Join)??;
            }
            Ok(())
        }
    }

    fn unshare_files() -> Result<(), Error> {
        if env::var_os("NO_UNSHARE").is_none() {
            unshare(UnshareFlags::FILES).map_io_err(|| "Failed to unshare FD table.")?;
        }
        Ok(())
    }

    #[cfg_attr(feature = "tracing", tracing::instrument(level = "trace", skip(tasks)))]
<<<<<<< HEAD
    fn root_worker_thread(tasks: Receiver<TreeNode>, follow_symlinks: bool) -> Result<(), Error> {
=======
    fn root_worker_thread(tasks: Receiver<TreeNode>) -> Result<(), Error> {
        unshare_files()?;

>>>>>>> ef296f10
        let mut available_parallelism = thread::available_parallelism()
            .map(NonZeroUsize::get)
            .unwrap_or(1)
            - 1;

        thread::scope(|scope| {
            let mut threads = Vec::with_capacity(available_parallelism);

            {
                let mut root_to_inode = None;
                let mut buf = [MaybeUninit::<u8>::uninit(); 8192];
                let symlink_buf_cache = Cell::new(Vec::new());
                for node in &tasks {
                    let root_to_inode = if let Some(root_to_inode) = root_to_inode {
                        root_to_inode
                    } else {
                        let to_dir = openat(
                            CWD,
                            &node.to,
                            OFlags::RDONLY | OFlags::DIRECTORY | OFlags::PATH,
                            Mode::empty(),
                        )
                        .map_io_err(|| format!("Failed to open directory: {:?}", node.to))?;
                        let to_metadata = statx(to_dir, c"", AtFlags::EMPTY_PATH, StatxFlags::INO)
                            .map_io_err(|| format!("Failed to stat directory: {:?}", node.to))?;
                        root_to_inode = Some(to_metadata.stx_ino);
                        to_metadata.stx_ino
                    };

                    let mut maybe_spawn = || {
                        if available_parallelism > 0 && !tasks.is_empty() {
                            #[cfg(feature = "tracing")]
                            tracing::event!(
                                tracing::Level::TRACE,
                                available_parallelism,
                                "Spawning new thread."
                            );

                            available_parallelism -= 1;
                            threads.push(scope.spawn({
                                let tasks = tasks.clone();
                                move || worker_thread(tasks, root_to_inode, follow_symlinks)
                            }));
                        }
                    };
                    maybe_spawn();

                    copy_dir(
                        node,
                        root_to_inode,
                        follow_symlinks,
                        &mut buf,
                        &symlink_buf_cache,
                        maybe_spawn,
                    )?;
                }
            }

            for thread in threads {
                thread.join().map_err(|_| Error::Join)??;
            }
            Ok(())
        })
    }

    #[cfg_attr(feature = "tracing", tracing::instrument(level = "trace", skip(tasks)))]
<<<<<<< HEAD
    fn worker_thread(
        tasks: Receiver<TreeNode>,
        root_to_inode: u64,
        follow_symlinks: bool,
    ) -> Result<(), Error> {
        unshare(UnshareFlags::FILES).map_io_err(|| "Failed to unshare FD table.")?;
=======
    fn worker_thread(tasks: Receiver<TreeNode>, root_to_inode: u64) -> Result<(), Error> {
        unshare_files()?;
>>>>>>> ef296f10

        let mut buf = [MaybeUninit::<u8>::uninit(); 8192];
        let symlink_buf_cache = Cell::new(Vec::new());
        for node in tasks {
            copy_dir(
                node,
                root_to_inode,
                follow_symlinks,
                &mut buf,
                &symlink_buf_cache,
                || {},
            )?;
        }
        Ok(())
    }

    #[cfg_attr(
        feature = "tracing",
        tracing::instrument(level = "info", skip(messages, buf, symlink_buf_cache, maybe_spawn))
    )]
    fn copy_dir(
        TreeNode { from, to, messages }: TreeNode,
        root_to_inode: u64,
        follow_symlinks: bool,
        buf: &mut [MaybeUninit<u8>],
        symlink_buf_cache: &Cell<Vec<u8>>,
        mut maybe_spawn: impl FnMut(),
    ) -> Result<(), Error> {
        let from_dir = openat(
            CWD,
            &from,
            OFlags::RDONLY
                | OFlags::DIRECTORY
                | if follow_symlinks {
                    OFlags::empty()
                } else {
                    OFlags::NOFOLLOW
                },
            Mode::empty(),
        )
        .map_io_err(|| format!("Failed to open directory: {from:?}"))?;
        let to_dir = openat(
            CWD,
            &to,
            OFlags::RDONLY | OFlags::DIRECTORY | OFlags::PATH,
            Mode::empty(),
        )
        .map_io_err(|| format!("Failed to open directory: {to:?}"))?;

        let mut raw_dir = RawDir::new(&from_dir, buf);
        while let Some(file) = raw_dir.next() {
            let file = file.map_io_err(|| format!("Failed to read directory: {from:?}"))?;
            if file.ino() == root_to_inode {
                // Block recursive descent from parent into child (e.g. cp parent parent/child).
                continue;
            }
            {
                let name = file.file_name();
                if name == c"." || name == c".." {
                    continue;
                }
            }

            let mut file_type = file.file_type();
            if file_type == FileType::Unknown || (follow_symlinks && file_type == FileType::Symlink)
            {
                file_type = get_file_type(&from_dir, file.file_name(), &from, follow_symlinks)?;
            }
            let file_type = file_type;
            if file_type == FileType::Directory {
                let from = concat_cstrs(&from, file.file_name());
                let to = concat_cstrs(&to, file.file_name());

                copy_one_dir(&from_dir, &from, &to)?;
                maybe_spawn();
                messages
                    .send(TreeNode {
                        from,
                        to,
                        messages: messages.clone(),
                    })
                    .map_err(|_| Error::Internal)?;
            } else {
                copy_one_file(
                    &from_dir,
                    &to_dir,
                    file.file_name(),
                    file_type,
                    &from,
                    &to,
                    symlink_buf_cache,
                )?;
            }
        }
        Ok(())
    }

    #[cfg_attr(
        feature = "tracing",
        tracing::instrument(level = "trace", skip(from_dir))
    )]
    pub fn copy_one_dir(
        from_dir: impl AsFd,
        from_path: &CString,
        to_path: &CString,
    ) -> Result<(), Error> {
        let from_mode = {
            let from_metadata = statx(from_dir, c"", AtFlags::EMPTY_PATH, StatxFlags::MODE)
                .map_io_err(|| format!("Failed to stat directory: {from_path:?}"))?;
            Mode::from_raw_mode(from_metadata.stx_mode.into())
        };
        match mkdirat(CWD, to_path, from_mode) {
            Err(Errno::EXIST) => {}
            r => r.map_io_err(|| format!("Failed to create directory: {to_path:?}"))?,
        };

        Ok(())
    }

    #[cfg_attr(
        feature = "tracing",
        tracing::instrument(level = "debug", skip(from_dir, to_dir, symlink_buf_cache))
    )]
    fn copy_one_file(
        from_dir: impl AsFd,
        to_dir: impl AsFd,
        file_name: &CStr,
        file_type: FileType,
        from_path: &CString,
        to_path: &CString,
        symlink_buf_cache: &Cell<Vec<u8>>,
    ) -> Result<(), Error> {
        if file_type == FileType::Symlink {
            copy_symlink(
                from_dir,
                to_dir,
                file_name,
                from_path,
                to_path,
                symlink_buf_cache,
            )
        } else {
            let (from, to) = prep_regular_file(from_dir, to_dir, file_name, from_path, to_path)?;
            if file_type == FileType::RegularFile {
                copy_regular_file(from, to, file_name, from_path)
            } else {
                copy_any_file(from, to, file_name, from_path)
            }
        }
    }

    #[cfg_attr(
        feature = "tracing",
        tracing::instrument(level = "trace", skip(from, to))
    )]
    fn copy_regular_file(
        from: OwnedFd,
        to: OwnedFd,
        file_name: &CStr,
        from_path: &CString,
    ) -> Result<(), Error> {
        let mut total_copied = 0;
        loop {
            let byte_copied =
                match copy_file_range(&from, None, &to, None, usize::MAX / 2 - total_copied) {
                    Err(Errno::XDEV) if total_copied == 0 => {
                        return copy_any_file(from, to, file_name, from_path);
                    }
                    r => r.map_io_err(|| {
                        format!(
                            "Failed to copy file: {:?}",
                            join_cstr_paths(from_path, file_name)
                        )
                    })?,
                };

            if byte_copied == 0 {
                return Ok(());
            }
            total_copied += byte_copied;
        }
    }

    #[cold]
    #[cfg_attr(
        feature = "tracing",
        tracing::instrument(level = "trace", skip(from, to))
    )]
    fn copy_any_file(
        from: OwnedFd,
        to: OwnedFd,
        file_name: &CStr,
        from_path: &CString,
    ) -> Result<(), Error> {
        io::copy(&mut File::from(from), &mut File::from(to))
            .map_io_err(|| {
                format!(
                    "Failed to copy file: {:?}",
                    join_cstr_paths(from_path, file_name)
                )
            })
            .map(|_| ())
    }

    #[cfg_attr(
        feature = "tracing",
        tracing::instrument(level = "trace", skip(from_dir, to_dir))
    )]
    fn prep_regular_file(
        from_dir: impl AsFd,
        to_dir: impl AsFd,
        file_name: &CStr,
        from_path: &CString,
        to_path: &CString,
    ) -> Result<(OwnedFd, OwnedFd), Error> {
        let from =
            openat(&from_dir, file_name, OFlags::RDONLY, Mode::empty()).map_io_err(|| {
                format!(
                    "Failed to open file: {:?}",
                    join_cstr_paths(from_path, file_name)
                )
            })?;

        let to = {
            let from_mode = {
                let from_metadata = statx(from_dir, file_name, AtFlags::empty(), StatxFlags::MODE)
                    .map_io_err(|| {
                        format!(
                            "Failed to stat file: {:?}",
                            join_cstr_paths(from_path, file_name)
                        )
                    })?;
                Mode::from_raw_mode(from_metadata.stx_mode.into())
            };
            openat(
                &to_dir,
                file_name,
                OFlags::CREATE | OFlags::TRUNC | OFlags::WRONLY,
                from_mode,
            )
            .map_io_err(|| {
                format!(
                    "Failed to open file: {:?}",
                    join_cstr_paths(to_path, file_name)
                )
            })?
        };

        Ok((from, to))
    }

    #[cold]
    #[cfg_attr(
        feature = "tracing",
        tracing::instrument(level = "trace", skip(from_dir, to_dir, symlink_buf_cache))
    )]
    fn copy_symlink(
        from_dir: impl AsFd,
        to_dir: impl AsFd,
        file_name: &CStr,
        from_path: &CString,
        to_path: &CString,
        symlink_buf_cache: &Cell<Vec<u8>>,
    ) -> Result<(), Error> {
        let from_symlink =
            readlinkat(from_dir, file_name, symlink_buf_cache.take()).map_io_err(|| {
                format!(
                    "Failed to read symlink: {:?}",
                    join_cstr_paths(from_path, file_name)
                )
            })?;

        symlinkat(&from_symlink, &to_dir, file_name).map_io_err(|| {
            format!(
                "Failed to create symlink: {:?}",
                join_cstr_paths(to_path, file_name)
            )
        })?;

        symlink_buf_cache.set(from_symlink.into_bytes_with_nul());
        Ok(())
    }

    struct TreeNode {
        from: CString,
        to: CString,
        messages: Sender<TreeNode>,
    }

    impl Debug for TreeNode {
        fn fmt(&self, f: &mut Formatter<'_>) -> std::fmt::Result {
            f.debug_struct("TreeNode")
                .field("from", &self.from)
                .field("to", &self.to)
                .finish_non_exhaustive()
        }
    }
}

#[cfg(not(target_os = "linux"))]
mod compat {
    use std::{borrow::Cow, fs, io, path::Path};

    use rayon::prelude::*;

    use crate::{
        ops::{compat::DirectoryOp, IoErr},
        Error,
    };

    struct Impl {
        #[allow(dead_code)]
        follow_symlinks: bool,
    }

    pub fn copy_impl<'a, 'b>(
        follow_symlinks: bool,
    ) -> impl DirectoryOp<(Cow<'a, Path>, Cow<'b, Path>)> {
        Impl { follow_symlinks }
    }

    impl DirectoryOp<(Cow<'_, Path>, Cow<'_, Path>)> for Impl {
        fn run(&self, (from, to): (Cow<Path>, Cow<Path>)) -> Result<(), Error> {
            copy_dir(
                &from,
                to,
                #[cfg(unix)]
                self.follow_symlinks,
                #[cfg(unix)]
                None,
            )
            .map_io_err(|| format!("Failed to copy directory: {from:?}"))
        }

        fn finish(self) -> Result<(), Error> {
            Ok(())
        }
    }

    fn copy_dir<P: AsRef<Path>, Q: AsRef<Path>>(
        from: P,
        to: Q,
        #[cfg(unix)] follow_symlinks: bool,
        #[cfg(unix)] root_to_inode: Option<u64>,
    ) -> Result<(), io::Error> {
        let to = to.as_ref();
        match fs::create_dir(to) {
            Err(e) if e.kind() == io::ErrorKind::AlreadyExists => {}
            r => r?,
        };
        #[cfg(unix)]
        let root_to_inode = Some(maybe_compute_root_to_inode(to, root_to_inode)?);

        from.as_ref()
            .read_dir()?
            .par_bridge()
            .try_for_each(|dir_entry| -> io::Result<()> {
                let dir_entry = dir_entry?;

                #[cfg(unix)]
                {
                    use std::os::unix::fs::DirEntryExt;
                    if Some(dir_entry.ino()) == root_to_inode {
                        return Ok(());
                    }
                }

                let to = to.join(dir_entry.file_name());
                #[allow(unused_mut)]
                let mut file_type = dir_entry.file_type()?;
                #[cfg(unix)]
                if follow_symlinks && file_type.is_symlink() {
                    file_type = fs::metadata(dir_entry.path())?.file_type();
                }
                let file_type = file_type;

                #[cfg(unix)]
                if file_type.is_dir() {
                    copy_dir(dir_entry.path(), to, follow_symlinks, root_to_inode)?;
                } else if file_type.is_symlink() {
                    std::os::unix::fs::symlink(fs::read_link(dir_entry.path())?, to)?;
                } else {
                    fs::copy(dir_entry.path(), to)?;
                }

                #[cfg(not(unix))]
                if file_type.is_dir() {
                    copy_dir(dir_entry.path(), to)?;
                } else {
                    fs::copy(dir_entry.path(), to)?;
                }

                Ok(())
            })
    }

    #[cfg(unix)]
    fn maybe_compute_root_to_inode<P: AsRef<Path>>(
        to: P,
        root_to_inode: Option<u64>,
    ) -> Result<u64, io::Error> {
        Ok(if let Some(ino) = root_to_inode {
            ino
        } else {
            use std::os::unix::fs::MetadataExt;
            fs::metadata(to)?.ino()
        })
    }
}<|MERGE_RESOLUTION|>--- conflicted
+++ resolved
@@ -226,13 +226,8 @@
     }
 
     #[cfg_attr(feature = "tracing", tracing::instrument(level = "trace", skip(tasks)))]
-<<<<<<< HEAD
     fn root_worker_thread(tasks: Receiver<TreeNode>, follow_symlinks: bool) -> Result<(), Error> {
-=======
-    fn root_worker_thread(tasks: Receiver<TreeNode>) -> Result<(), Error> {
         unshare_files()?;
-
->>>>>>> ef296f10
         let mut available_parallelism = thread::available_parallelism()
             .map(NonZeroUsize::get)
             .unwrap_or(1)
@@ -299,17 +294,12 @@
     }
 
     #[cfg_attr(feature = "tracing", tracing::instrument(level = "trace", skip(tasks)))]
-<<<<<<< HEAD
     fn worker_thread(
         tasks: Receiver<TreeNode>,
         root_to_inode: u64,
         follow_symlinks: bool,
     ) -> Result<(), Error> {
-        unshare(UnshareFlags::FILES).map_io_err(|| "Failed to unshare FD table.")?;
-=======
-    fn worker_thread(tasks: Receiver<TreeNode>, root_to_inode: u64) -> Result<(), Error> {
         unshare_files()?;
->>>>>>> ef296f10
 
         let mut buf = [MaybeUninit::<u8>::uninit(); 8192];
         let symlink_buf_cache = Cell::new(Vec::new());
